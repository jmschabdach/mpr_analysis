import glob
import pandas as pd
import argparse
import os
<<<<<<< HEAD
from freesurfer_stats import CorticalParcellationStats


##
# Get cortical measurements from both ?h.aparc.stats files
# @param fn A string representing the path to the original aseg file
# @param metric A string representing the metric name to get
# @return measure The numeric value of the specified measure or -1 if missing
def getMetricsFromAparcStats(fn, metric):
    # Get the two aparc.stats filenames from the base filename
    rhfn = fn.replace("aseg.stats", "rh.aparc.stats")
    lhfn = fn.replace("aseg.stats", "lh.aparc.stats") 

    # Read the stats in for each hemisphere
    rhStats = CorticalParcellationStats.read(rhfn)
    lhStats = CorticalParcellationStats.read(lhfn)

    # Depending on the metric, need to look at different values
    if metric == "CSF":
        # Get whole brain values from the stats
        rhDf = rhStats.whole_brain_measurements
        lhDf = lhStats.whole_brain_measurements

        # Get left and right CSF
        rCsf = rhDf['brain_segmentation_volume_mm^3'].values[0] - rhDf['brain_segmentation_volume_without_ventricles_mm^3'].values[0]
        lCsf = lhDf['brain_segmentation_volume_mm^3'].values[0] - lhDf['brain_segmentation_volume_without_ventricles_mm^3'].values[0]

        # sum values together
        measure = rCsf + lCsf

    elif "Cortical" in metric:
        # Get all of the rows at the bottom of the aparg.stats file
        rhDf = rhStats.structural_measurements
        lhDf = lhStats.structural_measurements

        if "SurfaceArea" in metric:
            # Sum the values in the SurfArea column
            measure = sum(rhDf['surface_area_mm^2']) + sum(lhDf['surface_area_mm^2'])
        elif "ThickAvg":
            # Sum the values in the ThickAvg column
            measure = sum(rhDf['average_thickness_mm']) + sum(lhDf['average_thickness_mm'])

            if metric.startswith("Avg"):
                denom = len(rhDf['average_thickness_mm']) + len(lhDf['average_thickness_mm'])
                measure = measure/denom

    else:
        measure = -1

    return measure

## Extract a single measure from the top of an aseg.stats file
# @param lines A list of lines read in from a *.stats file
# @param measureName A string specifying the name of the measure to extract
# @returns measure The extracted measure as a string
=======
import sys
from freesurfer_stats import CorticalParcellationStats


>>>>>>> d9306c17
def extractAsegPhenotypes(fn):
    columnHeaders = []
    values = []

    # load the file using the regular file open
    with open(fn, 'r') as f:
        lines = f.readlines()

    # for any line starting with "# Measure"
    measureLines = [row for row in lines if "# Measure" in row]
    for row in measureLines:
        # split by ", "
        rowEls = row.split(", ")
        columnName = rowEls[1]
        value = rowEls[-2]

        # Add the stuff to the lists
        columnHeaders.append(columnName)
        values.append(value)
        
    # get the local volumetric measures
    measureLines = [row for row in lines if "# " not in row]
    for row in measureLines:
        # split on whitespace
        rowEls = row.split()
        columnName = rowEls[4]
        value = rowEls[3]
        
        # Add the stuff to the lists
        columnHeaders.append(columnName)
        values.append(value)

    return columnHeaders, values

<<<<<<< HEAD
def extractAparcPhenotypes(fn, side):
=======

def extractAparcPhenotypes(fn, side, statsBase):
>>>>>>> d9306c17
    columnHeaders = []
    values = []

    # load the file using the regular file open
<<<<<<< HEAD
    fn = fn.replace('aseg', side+'.aparc')
=======
    fn = fn.replace(statsBase, side+'.aparc.stats')
>>>>>>> d9306c17
    with open(fn, 'r') as f:
        lines = f.readlines()

    # for any line starting with "# Measure Cortex"
    measureLines = [row for row in lines if "# Measure" in row]
    for row in measureLines:
        # split by ", "
        rowEls = row.split(", ")
        columnName = rowEls[1]
        value = rowEls[-2]

        # Add the stuff to the lists
<<<<<<< HEAD
        columnHeaders.append(columnName)
=======
        columnHeaders.append(side+"_"+columnName)
>>>>>>> d9306c17
        values.append(value)
        
    # get the local volumetric measures
    measureLines = [row for row in lines if "# " not in row]
    for row in measureLines:
        # split on whitespace
        rowEls = row.split()
        feature = rowEls[0]
        surfArea = rowEls[2]
        grayVol = rowEls[3]
        thickAvg = rowEls[4]
        
        # Add the stuff to the lists
<<<<<<< HEAD
        columnHeaders.append(feature+"_surfArea")
        values.append(surfArea)
        columnHeaders.append(feature+"_grayVol")
        values.append(grayVol)
        columnHeaders.append(feature+"_thickAvg")
        values.append(thickAvg)

    return columnHeaders, values
=======
        columnHeaders.append(side+"_"+feature+"_surfArea")
        values.append(surfArea)
        columnHeaders.append(side+"_"+feature+"_grayVol")
        values.append(grayVol)
        columnHeaders.append(side+"_"+feature+"_thickAvg")
        values.append(thickAvg)

    return columnHeaders, values

##
# Get cortical measurements from both ?h.aparc.stats files
# @param fn A string representing the path to the original aseg file
# @param metric A string representing the metric name to get
# @return measure The numeric value of the specified measure or -1 if missing
def getMetricsFromAparcStats(fn, metric):
    print("Getting metrics from aparc stats - this is a flag that this function is ever called")
    # Get the two aparc.stats filenames from the base filename
    rhfn = fn.replace("aseg.stats", "rh.aparc.stats")
    lhfn = fn.replace("aseg.stats", "lh.aparc.stats") 

    # Read the stats in for each hemisphere
    rhStats = CorticalParcellationStats.read(rhfn)
    lhStats = CorticalParcellationStats.read(lhfn)

    # Depending on the metric, need to look at different values
    if metric == "CSF":
        # Get whole brain values from the stats
        rhDf = rhStats.whole_brain_measurements
        lhDf = lhStats.whole_brain_measurements

        # Get left and right CSF
        rCsf = rhDf['brain_segmentation_volume_mm^3'].values[0] - rhDf['brain_segmentation_volume_without_ventricles_mm^3'].values[0]
        lCsf = lhDf['brain_segmentation_volume_mm^3'].values[0] - lhDf['brain_segmentation_volume_without_ventricles_mm^3'].values[0]

        # sum values together
        measure = rCsf + lCsf

    elif "Cortical" in metric:
        # Get all of the rows at the bottom of the aparg.stats file
        rhDf = rhStats.structural_measurements
        lhDf = lhStats.structural_measurements

        if "SurfaceArea" in metric:
            # Sum the values in the SurfArea column
            measure = sum(rhDf['surface_area_mm^2']) + sum(lhDf['surface_area_mm^2'])
        elif "ThickAvg":
            # Sum the values in the ThickAvg column
            measure = sum(rhDf['average_thickness_mm']) + sum(lhDf['average_thickness_mm'])

            if metric.startswith("Avg"):
                denom = len(rhDf['average_thickness_mm']) + len(lhDf['average_thickness_mm'])
                measure = measure/denom

    else:
        measure = -1

    return measure

## Extract a single measure from the top of an aseg.stats file
# @param lines A list of lines read in from a *.stats file
# @param measureName A string specifying the name of the measure to extract
# @returns measure The extracted measure as a string
def getMeasureFromLine(lines, measureName, matchIdx=0):
    # Find the line containing the measure name
    matchingLine = [l for l in lines if measureName in l]

    # Parse the measure out of the matching line
    measure = matchingLine[matchIdx].split(",")[-2]

    # Return the extracted measure
    return measure


## Load the stats/lh.aparc.stats file and get the eTIV value from it
# @param fn A string specifying the brainvol.stats file
# @returns eTIV The measure parsed from the file
def getEstimatedTotalIntraCranialVolIfs(fn):
    # variable set up: the file is in the same directory as the brainvol.stats file
    statsPath = os.path.dirname(fn)
    lhStatsFn = os.path.join(statsPath, "lh.aparc.stats")

    # Open the file and read the contents
    with open(lhStatsFn, 'r') as f:
        lhLines = f.readlines()

    # Parse the measure from the file contents
    eTIV = getMeasureFromLine(lhLines, "EstimatedTotalIntraCranialVol")

    return eTIV

## Load the number of holes from the surf/lh.orig.euler.txt and surf/rh.orig.euler.txt
# @param fn A string specifying the brainvol.stats file location
# @return Sum of the number of holes in the lh and rh surface files
def getEulerNumberIfs(fn):
    eulerPath = os.path.dirname(os.path.dirname(fn))
    eulerPath = os.path.join(eulerPath, "surf")
    lhEulerFn = os.path.join(eulerPath, "lh.orig.euler.txt")
    rhEulerFn = os.path.join(eulerPath, "rh.orig.euler.txt")

    # Open the files and load the lines
    with open(lhEulerFn, 'r') as f:
        lhLines = f.readlines()

    with open(rhEulerFn, 'r') as f:
        rhLines = f.readlines()

    # Get the first line in the file containing "holes"
    lhMatchingLine = [i for i in lhLines if "holes" in i][0]
    rhMatchingLine = [i for i in rhLines if "holes" in i][0]

    # Extract the number of holes from each line
    lhEulerNum = int(lhMatchingLine.strip().split("-->")[-1].split("holes")[0].strip())
    rhEulerNum = int(rhMatchingLine.strip().split("-->")[-1].split("holes")[0].strip())

    return lhEulerNum + rhEulerNum

##
# Get cortical measurements from both ?h.aparc.stats files
# @param fn A string representing the path to the original aseg file
# @param metric A string representing the metric name to get
# @return measure The numeric value of the specified measure or -1 if missing
def getCorticalThicknessIfs(fn, side, statsBase):
    # Get the two aparc.stats filenames from the base filename
    newFn = fn.replace(statsBase, side+".aparc.stats")

    # Read the stats in for each hemisphere
    stats = CorticalParcellationStats.read(newFn)

    # Get all of the rows at the bottom of the aparg.stats file
    df = stats.structural_measurements

    #      if "SurfaceArea" in metric:
    #          # Sum the values in the SurfArea column
    #          measure = sum(rhDf['surface_area_mm^2']) + sum(lhDf['surface_area_mm^2'])
    # Sum the values in the ThickAvg column
    measure = sum(df['average_thickness_mm'])
    denom = len(df['average_thickness_mm'])
    measure = measure/denom

    return measure
>>>>>>> d9306c17


def main():
    parser = argparse.ArgumentParser()
    parser.add_argument('-d', '--dir', help='Directory containing the outputs of a FreeSurfer reconall pipeline', required=True)
<<<<<<< HEAD
=======
    parser.add_argument('-i', '--infant', help='Flag to indicate that the directory contains Infant FreeSurfer outputs', action='store_true')
>>>>>>> d9306c17

    args = parser.parse_args()

    path = args.dir
<<<<<<< HEAD
    
    # Quick sanity check: does the input directory exist?
    if not os.path.exists(path):
        sys.exit("Error: the path doesn't exist:", path)

    fns = sorted(glob.glob(path+"/**/aseg.stats", recursive=True))

    # Quick sanity check: does the input directory contain aseg.stats files somewhere?
    if not len(fns) > 0:
        sys.exit("Error: the directory does not contain aseg.stats files")

    # create a blank dataframe
    mainDf = pd.DataFrame()

    # for each file
    for fn in fns:
        # get info that's important for consideration in analyses
        patId = fn.split("/")[-3].split("_")[0]
        scanId = fn.split("/")[-3]

        # Get the aseg.stats phenotypes
        asegHeaders, asegValues = extractAsegPhenotypes(fn)

        # Get the aparc.stats phenotypes
        lhHeaders, lhValues = extractAparcPhenotypes(fn, 'lh')
        rhHeaders, rhValues = extractAparcPhenotypes(fn, 'rh')

        # Make the scan dataframe
        scanDf = pd.DataFrame(asegValues+lhValues+rhValues, keys=asegHeaders+lhHeaders+rhHeaders)

        # Add the scan dataframe to the main dataframe
        mainDf = pd.concat([mainDf, scanDf], ignore_index=True)

    
    # Concatenate all of the rows into a dataframe
    df = pd.DataFrame(newRows, columns=header)
     
    # Save the dataframe
    outFn = os.path.join(os.path.dirname(path), os.path.basename(path)+"_structural_stats.csv")

    df.to_csv(outFn, index=False)
=======
    isIfs = args.infant

    baseFn = "aseg.stats"
    if isIfs:
        baseFn = "brainvol.stats"
    
    # Initialize variables
    fns = sorted(glob.glob(path+"/**/"+baseFn, recursive=True))
    print(fns)
    newRows = []

    # Quick sanity check: does the input directory contain aseg.stats files somewhere?
    if not len(fns) > 0:
        sys.exit("Error: the directory does not contain "+baseFn +" files")

    # Create a blanket dataframe
    mainDf = pd.DataFrame()

    demoHeader = ['subjId', 'scanId']

    # for each file
    for fn in fns:
        # get info that's important for consideration in analyses
        scanId = os.path.dirname(fn.replace('/stats/','/' )).split("/")[-1]
        if fn.endswith("/"):
            subjId = fn.replace(path, '').split("/")[0]
        else:
            subjId = fn.replace(path, '').split("/")[1]
        print(path)
        print(fn)
        print(scanId)
        print(subjId)
 
        #THIS IS A CRAPPY TEMPORARY FIX BUT IT WORKS
        if 'sub-' in scanId:
            subjId = scanId.split('_')[0].split('-')[-1]

        demoValues = [subjId, scanId]
        
        # Read the aseg file
        with open(fn, 'r') as f:
            lines = f.readlines()
     
        # Get the aseg.stats phenotypes
        asegHeaders, asegValues = extractAsegPhenotypes(fn)

        # Get the aparc.stats phenotypes
        lhHeaders, lhValues = extractAparcPhenotypes(fn, 'lh', baseFn)
        rhHeaders, rhValues = extractAparcPhenotypes(fn, 'rh', baseFn)
        
        headers = demoHeader+asegHeaders+lhHeaders+rhHeaders
        values = demoValues+asegValues+lhValues+rhValues

        # Get a few more parameters that are missing in IFS
        if isIfs:
            etiv = getEstimatedTotalIntraCranialVolIfs(fn)
            surfaceHoles = getEulerNumberIfs(fn)
            rhMeanThickness = getCorticalThicknessIfs(fn, 'rh', baseFn)
            lhMeanThickness = getCorticalThicknessIfs(fn, 'lh', baseFn)
            headers = demoHeader+asegHeaders+lhHeaders+rhHeaders+['eTIV', 'SurfaceHoles', 'rh_MeanThickness', 'lh_MeanThickness']
            values = demoValues+asegValues+lhValues+rhValues+[etiv, surfaceHoles, rhMeanThickness, lhMeanThickness]

        # Make the scan dataframe
        dataDict = {}
        for key, value in zip(headers, values):
            dataDict[key] = [value]

        scanDf = pd.DataFrame(data=dataDict)

        # Add the scan dataframe to the main dataframe
        mainDf = pd.concat([mainDf, scanDf], ignore_index=True)


    # Add missing columns that have been key in other analyses
    if "rh_BrainSegVol" in list(mainDf) and "rh_BrainSegVolNotVent" in list(mainDf):
        mainDf['VentricleVolume'] = (mainDf['rh_BrainSegVol'].astype(float) - mainDf['rh_BrainSegVolNotVent'].astype(float)) + (mainDf['lh_BrainSegVol'].astype(float) - mainDf['lh_BrainSegVolNotVent'].astype(float))

    if "rh_WhiteSurfArea" in list(mainDf):
        mainDf['CorticalSurfaceArea'] = mainDf['rh_WhiteSurfArea'].astype(float) + mainDf['lh_WhiteSurfArea'].astype(float) #???

    if "rh_MeanThickness" in list(mainDf):
        mainDf['MeanCorticalThickness'] = (mainDf['rh_MeanThickness'].astype(float) + mainDf['lh_MeanThickness'].astype(float))/2
                
    # Save the dataframe
    outFn = os.path.join(os.path.dirname(path), os.path.basename(path)+"_structural_stats.csv")

    mainDf.to_csv(outFn, index=False)
>>>>>>> d9306c17

    # Let the user know the data has been extracted and saved
    print("The data from", path, "has been saved to", outFn)


if __name__ == "__main__":
    main()<|MERGE_RESOLUTION|>--- conflicted
+++ resolved
@@ -2,68 +2,10 @@
 import pandas as pd
 import argparse
 import os
-<<<<<<< HEAD
-from freesurfer_stats import CorticalParcellationStats
-
-
-##
-# Get cortical measurements from both ?h.aparc.stats files
-# @param fn A string representing the path to the original aseg file
-# @param metric A string representing the metric name to get
-# @return measure The numeric value of the specified measure or -1 if missing
-def getMetricsFromAparcStats(fn, metric):
-    # Get the two aparc.stats filenames from the base filename
-    rhfn = fn.replace("aseg.stats", "rh.aparc.stats")
-    lhfn = fn.replace("aseg.stats", "lh.aparc.stats") 
-
-    # Read the stats in for each hemisphere
-    rhStats = CorticalParcellationStats.read(rhfn)
-    lhStats = CorticalParcellationStats.read(lhfn)
-
-    # Depending on the metric, need to look at different values
-    if metric == "CSF":
-        # Get whole brain values from the stats
-        rhDf = rhStats.whole_brain_measurements
-        lhDf = lhStats.whole_brain_measurements
-
-        # Get left and right CSF
-        rCsf = rhDf['brain_segmentation_volume_mm^3'].values[0] - rhDf['brain_segmentation_volume_without_ventricles_mm^3'].values[0]
-        lCsf = lhDf['brain_segmentation_volume_mm^3'].values[0] - lhDf['brain_segmentation_volume_without_ventricles_mm^3'].values[0]
-
-        # sum values together
-        measure = rCsf + lCsf
-
-    elif "Cortical" in metric:
-        # Get all of the rows at the bottom of the aparg.stats file
-        rhDf = rhStats.structural_measurements
-        lhDf = lhStats.structural_measurements
-
-        if "SurfaceArea" in metric:
-            # Sum the values in the SurfArea column
-            measure = sum(rhDf['surface_area_mm^2']) + sum(lhDf['surface_area_mm^2'])
-        elif "ThickAvg":
-            # Sum the values in the ThickAvg column
-            measure = sum(rhDf['average_thickness_mm']) + sum(lhDf['average_thickness_mm'])
-
-            if metric.startswith("Avg"):
-                denom = len(rhDf['average_thickness_mm']) + len(lhDf['average_thickness_mm'])
-                measure = measure/denom
-
-    else:
-        measure = -1
-
-    return measure
-
-## Extract a single measure from the top of an aseg.stats file
-# @param lines A list of lines read in from a *.stats file
-# @param measureName A string specifying the name of the measure to extract
-# @returns measure The extracted measure as a string
-=======
 import sys
 from freesurfer_stats import CorticalParcellationStats
 
 
->>>>>>> d9306c17
 def extractAsegPhenotypes(fn):
     columnHeaders = []
     values = []
@@ -98,21 +40,13 @@
 
     return columnHeaders, values
 
-<<<<<<< HEAD
-def extractAparcPhenotypes(fn, side):
-=======
 
 def extractAparcPhenotypes(fn, side, statsBase):
->>>>>>> d9306c17
     columnHeaders = []
     values = []
 
     # load the file using the regular file open
-<<<<<<< HEAD
-    fn = fn.replace('aseg', side+'.aparc')
-=======
     fn = fn.replace(statsBase, side+'.aparc.stats')
->>>>>>> d9306c17
     with open(fn, 'r') as f:
         lines = f.readlines()
 
@@ -125,11 +59,7 @@
         value = rowEls[-2]
 
         # Add the stuff to the lists
-<<<<<<< HEAD
-        columnHeaders.append(columnName)
-=======
         columnHeaders.append(side+"_"+columnName)
->>>>>>> d9306c17
         values.append(value)
         
     # get the local volumetric measures
@@ -143,16 +73,6 @@
         thickAvg = rowEls[4]
         
         # Add the stuff to the lists
-<<<<<<< HEAD
-        columnHeaders.append(feature+"_surfArea")
-        values.append(surfArea)
-        columnHeaders.append(feature+"_grayVol")
-        values.append(grayVol)
-        columnHeaders.append(feature+"_thickAvg")
-        values.append(thickAvg)
-
-    return columnHeaders, values
-=======
         columnHeaders.append(side+"_"+feature+"_surfArea")
         values.append(surfArea)
         columnHeaders.append(side+"_"+feature+"_grayVol")
@@ -293,63 +213,16 @@
     measure = measure/denom
 
     return measure
->>>>>>> d9306c17
 
 
 def main():
     parser = argparse.ArgumentParser()
     parser.add_argument('-d', '--dir', help='Directory containing the outputs of a FreeSurfer reconall pipeline', required=True)
-<<<<<<< HEAD
-=======
     parser.add_argument('-i', '--infant', help='Flag to indicate that the directory contains Infant FreeSurfer outputs', action='store_true')
->>>>>>> d9306c17
 
     args = parser.parse_args()
 
     path = args.dir
-<<<<<<< HEAD
-    
-    # Quick sanity check: does the input directory exist?
-    if not os.path.exists(path):
-        sys.exit("Error: the path doesn't exist:", path)
-
-    fns = sorted(glob.glob(path+"/**/aseg.stats", recursive=True))
-
-    # Quick sanity check: does the input directory contain aseg.stats files somewhere?
-    if not len(fns) > 0:
-        sys.exit("Error: the directory does not contain aseg.stats files")
-
-    # create a blank dataframe
-    mainDf = pd.DataFrame()
-
-    # for each file
-    for fn in fns:
-        # get info that's important for consideration in analyses
-        patId = fn.split("/")[-3].split("_")[0]
-        scanId = fn.split("/")[-3]
-
-        # Get the aseg.stats phenotypes
-        asegHeaders, asegValues = extractAsegPhenotypes(fn)
-
-        # Get the aparc.stats phenotypes
-        lhHeaders, lhValues = extractAparcPhenotypes(fn, 'lh')
-        rhHeaders, rhValues = extractAparcPhenotypes(fn, 'rh')
-
-        # Make the scan dataframe
-        scanDf = pd.DataFrame(asegValues+lhValues+rhValues, keys=asegHeaders+lhHeaders+rhHeaders)
-
-        # Add the scan dataframe to the main dataframe
-        mainDf = pd.concat([mainDf, scanDf], ignore_index=True)
-
-    
-    # Concatenate all of the rows into a dataframe
-    df = pd.DataFrame(newRows, columns=header)
-     
-    # Save the dataframe
-    outFn = os.path.join(os.path.dirname(path), os.path.basename(path)+"_structural_stats.csv")
-
-    df.to_csv(outFn, index=False)
-=======
     isIfs = args.infant
 
     baseFn = "aseg.stats"
@@ -437,7 +310,6 @@
     outFn = os.path.join(os.path.dirname(path), os.path.basename(path)+"_structural_stats.csv")
 
     mainDf.to_csv(outFn, index=False)
->>>>>>> d9306c17
 
     # Let the user know the data has been extracted and saved
     print("The data from", path, "has been saved to", outFn)
